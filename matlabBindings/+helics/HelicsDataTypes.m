--- conflicted
+++ resolved
@@ -2,7 +2,6 @@
 enumeration of allowable data types for publications and inputs
 
 Attributes:
-<<<<<<< HEAD
 %	HELICS_DATA_TYPE_UNKNOWN: value:-1	
 %	HELICS_DATA_TYPE_STRING: value:0	a sequence of characters
 %	HELICS_DATA_TYPE_DOUBLE: value:1	a double precision floating point number
@@ -13,27 +12,11 @@
 %	HELICS_DATA_TYPE_NAMED_POINT: value:6	a named point consisting of a string and a double
 %	HELICS_DATA_TYPE_BOOLEAN: value:7	a boolean data type
 %	HELICS_DATA_TYPE_TIME: value:8	time data type
+%	HELICS_DATA_TYPE_CHAR: value:9	data type for a single character
 %	HELICS_DATA_TYPE_RAW: value:25	raw data type
 %	HELICS_DATA_TYPE_JSON: value:30	type converts to a valid json string
 %	HELICS_DATA_TYPE_MULTI: value:33	the data type can change
 %	HELICS_DATA_TYPE_ANY: value:25262	open type that can be anything
-=======
-	HELICS_DATA_TYPE_UNKNOWN: value:-1	
-	HELICS_DATA_TYPE_STRING: value:0	a sequence of characters
-	HELICS_DATA_TYPE_DOUBLE: value:1	a double precision floating point number
-	HELICS_DATA_TYPE_INT: value:2	a 64 bit integer
-	HELICS_DATA_TYPE_COMPLEX: value:3	a pair of doubles representing a complex number
-	HELICS_DATA_TYPE_VECTOR: value:4	an array of doubles
-	HELICS_DATA_TYPE_COMPLEX_VECTOR: value:5	a complex vector object
-	HELICS_DATA_TYPE_NAMED_POINT: value:6	a named point consisting of a string and a double
-	HELICS_DATA_TYPE_BOOLEAN: value:7	a boolean data type
-	HELICS_DATA_TYPE_TIME: value:8	time data type
-	HELICS_DATA_TYPE_CHAR: value:9	data type for a single character
-	HELICS_DATA_TYPE_RAW: value:25	raw data type
-	HELICS_DATA_TYPE_JSON: value:30	type converts to a valid json string
-	HELICS_DATA_TYPE_MULTI: value:33	the data type can change
-	HELICS_DATA_TYPE_ANY: value:25262	open type that can be anything
->>>>>>> 09ba9e18
 %}
 classdef HelicsDataTypes
 	properties (Constant)
