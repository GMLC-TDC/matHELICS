--- conflicted
+++ resolved
@@ -2,11 +2,7 @@
 %	checks if an existing federate is protected
 
 
-<<<<<<< HEAD
-%	@param fed the name of an existing federate to check the protection status
-=======
-	@param fedName the name of an existing federate to check the protection status
->>>>>>> 09ba9e18
+%	@param fedName the name of an existing federate to check the protection status
 
 %	@param[in,out] err An error object that will contain an error code and string if the federate was not found.
 %}
