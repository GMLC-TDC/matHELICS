--- conflicted
+++ resolved
@@ -25,23 +25,17 @@
         uses: gmlc-tdc/helics-action/install@main
       - name: Set up MATLAB (macOS)
         if: runner.os == 'macOS'
-        uses: matlab-actions/setup-matlab@v2.3.0
+        uses: matlab-actions/setup-matlab@v2.2.0
         with:
           release: R2023b
       - name: Set up MATLAB (Windows)
         if: runner.os == 'Windows'
-        uses: matlab-actions/setup-matlab@v2.2.0
+        uses: matlab-actions/setup-matlab@v2.3.0
         with:
           release: R2022b
-<<<<<<< HEAD
       - name: Set up MATLAB (Linux)
         if: runner.os == 'Linux'
-        uses: matlab-actions/setup-matlab@v2.2.0
-=======
-      - name: Set up MATLAB
-        if: runner.os != 'macOS'
         uses: matlab-actions/setup-matlab@v2.3.0
->>>>>>> 4ca7a677
         with:
           release: R2022b
       - name: Set up MEX
